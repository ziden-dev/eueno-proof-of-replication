[package]
name = "contract-auxiliaries"
version = "0.1.0"
edition = "2021"

# See more keys and their definitions at https://doc.rust-lang.org/cargo/reference/manifest.html

[dependencies]
serde = { version = "1.0", features = ["derive"] }
ark-ec = { version = "^0.3.0", default-features = false }
ark-groth16 = { version = "^0.3.0", default-features = false }
ark-ff = { version = "^0.3.0", default-features = false }
ark-std = { version = "^0.3.0", default-features = false }
ark-bls12-381 = { version = "^0.3.0", default-features = false, features = [ "curve" ] }
ark-crypto-primitives = { version = "^0.3.0", features = ["r1cs"], default-features = false }
anyhow = "1.0.34"
sha2 = "0.10.2"
generic-array = "0.14.4"
blake2b_simd = "1.0.0"
num-bigint = "0.4.3"
num-traits = "0.2"
<<<<<<< HEAD
rand_chacha = "0.3"
=======
rand_chacha = "0.3"
schemars = "0.8.1"
>>>>>>> 6954272b
<|MERGE_RESOLUTION|>--- conflicted
+++ resolved
@@ -19,9 +19,5 @@
 blake2b_simd = "1.0.0"
 num-bigint = "0.4.3"
 num-traits = "0.2"
-<<<<<<< HEAD
 rand_chacha = "0.3"
-=======
-rand_chacha = "0.3"
-schemars = "0.8.1"
->>>>>>> 6954272b
+schemars = "0.8.1"